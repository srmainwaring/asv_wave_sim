--- conflicted
+++ resolved
@@ -34,21 +34,12 @@
   /// 4. allow the dispersion relation to be configured - or set depth
   ///
 
-<<<<<<< HEAD
-  ///////////////////////////////////////////////////////////////////////////////
-=======
-  //////////////////////////////////////////////////
->>>>>>> 7b571229
+  //////////////////////////////////////////////////
   // WaveSimulationSinusoid::Impl
 
   /// model description
   ///
-<<<<<<< HEAD
-  /// waves are defined on a Lx x Ly mesh with Nx x Ny samples
-  /// where Lx = Ly = L and Nx = Ny = N. 
-=======
   /// Waves are defined on a lx x ly mesh with nx x ny samples.
->>>>>>> 7b571229
   ///
   /// H       - wave height
   /// A       - wave amplitide = H/2
@@ -75,10 +66,7 @@
   /// dh/dx = - da/dy A sa
   ///
 
-<<<<<<< HEAD
-=======
-  //////////////////////////////////////////////////
->>>>>>> 7b571229
+  //////////////////////////////////////////////////
   class WaveSimulationSinusoid::Impl
   {
   public:
@@ -135,22 +123,10 @@
     double period{1.0};
     double time{0.0};
     
-<<<<<<< HEAD
-    private: int N{2};
-    private: int N2{2};
-    private: int NOver2{1};
-    private: double L{1.0};
-    private: double wave_angle{0.0};
-    private: double dir_x{1.0}, dir_y{0.0};
-    private: double amplitude{1.0};
-    private: double period{1.0};
-    private: double time{0.0};
-=======
     Eigen::VectorXd x_v;
     Eigen::VectorXd y_v;
     Eigen::MatrixXd x_grid;
     Eigen::MatrixXd y_grid;
->>>>>>> 7b571229
   };
 
   //////////////////////////////////////////////////
@@ -160,20 +136,11 @@
 
   //////////////////////////////////////////////////
   WaveSimulationSinusoid::Impl::Impl(
-<<<<<<< HEAD
-    int _N,
-    double _L) :
-    N(_N),
-    N2(_N * _N),
-    NOver2(_N / 2),
-    L(_L)
-=======
       double _lx, double _ly, int _nx, int _ny) :
     nx(_nx),
     ny(_ny),
     lx(_lx),
     ly(_ly)
->>>>>>> 7b571229
   {
     // grid spacing
     double dx = this->lx / this->nx;
@@ -205,11 +172,6 @@
   //////////////////////////////////////////////////
   void WaveSimulationSinusoid::Impl::SetDirection(double _dir_x, double _dir_y)
   {
-<<<<<<< HEAD
-    this->dir_x = _dir_x;
-    this->dir_y = _dir_y;
-=======
->>>>>>> 7b571229
     this->wave_angle = std::atan2(_dir_y, _dir_x);
   }
 
@@ -234,25 +196,8 @@
   //////////////////////////////////////////////////
   void WaveSimulationSinusoid::Impl::SetTime(double _value)
   {
-<<<<<<< HEAD
-    // Derived wave properties
-    double w = 2.0 * M_PI / this->period;
-    double wt = w * this->time;
-    double k = Physics::DeepWaterDispersionToWavenumber(w);
-    double cd = std::cos(this->wave_angle);
-    double sd = std::sin(this->wave_angle);
-
-    // Wave update
-    double LOverN = this->L / this->N;
-    double LOver2 = this->L / 2.0;
-    for (size_t iy=0; iy<this->N; ++iy)
-    {
-      // Regular grid
-      double y = iy * LOverN - LOver2;
-=======
     this->time = _value;
   }
->>>>>>> 7b571229
 
   //////////////////////////////////////////////////
   void WaveSimulationSinusoid::Impl::ComputeElevation(
@@ -281,20 +226,6 @@
       double ly_min = - this->ly / 2.0;
       for (size_t iy=0, idx=0; iy<this->ny; ++iy)
       {
-<<<<<<< HEAD
-        // Row major index
-        size_t idx = iy * this->N + ix;
-
-        // Regular grid
-        double x = ix * LOverN - LOver2;
-
-        // Single wave
-        double a  = k * (x * cd + y * sd) - wt;
-        double ca = std::cos(a);
-        double h = this->amplitude * ca;
-
-        _heights[idx] = h;
-=======
         double y = iy * dy + ly_min;
         for (size_t ix=0; ix<this->nx; ++ix, ++idx)
         {
@@ -304,7 +235,6 @@
           double h = this->amplitude * ca;
           _heights(idx, 0) = h;
         }
->>>>>>> 7b571229
       }
     }
   }
@@ -314,45 +244,12 @@
     Eigen::Ref<Eigen::MatrixXd> _dhdx,
     Eigen::Ref<Eigen::MatrixXd> _dhdy)
   {
-<<<<<<< HEAD
-    // Derived wave properties
-=======
     // derived wave properties
->>>>>>> 7b571229
     double w = 2.0 * M_PI / this->period;
     double wt = w * this->time;
     double k = Physics::DeepWaterDispersionToWavenumber(w);
     double cd = std::cos(this->wave_angle);
     double sd = std::sin(this->wave_angle);
-<<<<<<< HEAD
-
-    // Wave update
-    double LOverN = this->L / this->N;
-    double LOver2 = this->L / 2.0;
-    for (size_t iy=0; iy<this->N; ++iy)
-    {
-      // Regular grid
-      double y = iy * LOverN - LOver2;
-
-      for (size_t ix=0; ix<this->N; ++ix)
-      {
-        // Row major index
-        size_t idx = iy * this->N + ix;
-
-        // Regular grid
-        double x = ix * LOverN - LOver2;
-
-        // Single wave
-        double a  = k * (x * cd + y * sd) - wt;
-        double dadx = k * cd;
-        double dady = k * sd;
-        double sa = std::sin(a);
-        double dhdx = - dadx * this->amplitude * sa;
-        double dhdy = - dady * this->amplitude * sa;
-
-        _dhdx[idx] = dhdx;
-        _dhdy[idx] = dhdy;
-=======
     double dadx = k * cd;
     double dady = k * sd;
 
@@ -385,7 +282,6 @@
           _dhdx(idx, 0) = dhdx;
           _dhdy(idx, 0) = dhdy;
         }
->>>>>>> 7b571229
       }
     }
   }
@@ -418,47 +314,12 @@
     Eigen::Ref<Eigen::MatrixXd> _dsydy,
     Eigen::Ref<Eigen::MatrixXd> _dsxdy)
   {
-<<<<<<< HEAD
-    // Derived wave properties
-=======
     // derived wave properties
->>>>>>> 7b571229
     double w = 2.0 * M_PI / this->period;
     double wt = w * this->time;
     double k = Physics::DeepWaterDispersionToWavenumber(w);
     double cd = std::cos(this->wave_angle);
     double sd = std::sin(this->wave_angle);
-<<<<<<< HEAD
-
-    // Wave update
-    double LOverN = this->L / this->N;
-    double LOver2 = this->L / 2.0;
-    for (size_t iy=0; iy<this->N; ++iy)
-    {
-      double y = iy * LOverN - LOver2;
-
-      for (size_t ix=0; ix<this->N; ++ix)
-      {
-        // Row major index
-        size_t idx = iy * this->N + ix;
-
-        // Regular grid
-        double x = ix * LOverN - LOver2;
-
-        // Single wave
-        double a  = k * (x * cd + y * sd) - wt;
-        double dadx = k * cd;
-        double dady = k * sd;
-        double ca = std::cos(a);
-        double sa = std::sin(a);
-        double h = this->amplitude * ca;
-        double dhdx = - dadx * this->amplitude * sa;
-        double dhdy = - dady * this->amplitude * sa;
-
-        _h[idx] = h;
-        _dhdx[idx] = dhdx;
-        _dhdy[idx] = dhdy;
-=======
     double dadx = k * cd;
     double dady = k * sd;
 
@@ -497,7 +358,6 @@
           _dhdx(idx, 0) = dhdx;
           _dhdy(idx, 0) = dhdy;
         }
->>>>>>> 7b571229
       }
     }
   }
@@ -548,22 +408,14 @@
   //////////////////////////////////////////////////
   void WaveSimulationSinusoid::SetTime(double _value)
   {
-<<<<<<< HEAD
-    impl->ComputeHeights(_h);
-=======
     impl->SetTime(_value);
->>>>>>> 7b571229
   }
 
   //////////////////////////////////////////////////
   void WaveSimulationSinusoid::ComputeElevation(
     Eigen::Ref<Eigen::MatrixXd> _h)
   {
-<<<<<<< HEAD
-    impl->ComputeHeightDerivatives(_dhdx, _dhdy);
-=======
     impl->ComputeElevation(_h);
->>>>>>> 7b571229
   }
 
   //////////////////////////////////////////////////
@@ -588,11 +440,7 @@
     Eigen::Ref<Eigen::MatrixXd> _dsydy,
     Eigen::Ref<Eigen::MatrixXd> _dsxdy)
   {
-<<<<<<< HEAD
-    impl->ComputeDisplacementDerivatives(_dsxdx, _dsydy, _dsxdy);
-=======
     impl->ComputeDisplacementsDerivatives(_dsxdx, _dsydy, _dsxdy);
->>>>>>> 7b571229
   }
 
   //////////////////////////////////////////////////
@@ -606,14 +454,8 @@
     Eigen::Ref<Eigen::MatrixXd> _dsydy,
     Eigen::Ref<Eigen::MatrixXd> _dsxdy)
   {
-<<<<<<< HEAD
-    impl->ComputeDisplacementsAndDerivatives(
-        _h, _dhdx, _dhdy, _sx, _sy, _dsxdx, _dsydy, _dsxdy);
-  }
-=======
     // impl->ComputeDisplacementsAndDerivatives(
     //     _h, _sx, _sy, _dhdx, _dhdy, _dsxdx, _dsydy, _dsxdy);
->>>>>>> 7b571229
 
     /// \todo undo flip of dhdx <---> dhdy once render plugin fixed
     impl->ComputeDisplacementsAndDerivatives(
