# ASV Wave Simulator

This package contains plugins that support the simulation of waves and surface vessels in Gazebo.  

<<<<<<< HEAD
## Dependencies

=======
![Wave Simulation](https://github.com/srmainwaring/asv_wave_sim/wiki/images/ocean_waves_rs750.jpg)

## Dependencies

>>>>>>> 0a38e706
You will need a working installation of ROS and Gazebo in order to use this package.
It has been tested with:

- Gazebo version 9.4.1
- ROS Melodic Morenia
- OSX 10.11.6
<<<<<<< HEAD

## Installation

=======

## Installation

>>>>>>> 0a38e706
### Create and configure a workspace

Source your ROS installation:

```bash
source /opt/ros/melodic/setup.bash
source /usr/local/share/gazebo-9/setup.bash
```

Create a catkin workspace:

```bash
mkdir -p asv_ws/src
cd asv_ws
catkin init
```

Configure catkin:

```bash
catkin config --cmake-args -DCMAKE_BUILD_TYPE=RelWithDebInfo
```

### Clone and build the package

Clone the `asv_wave_sim` repository:

```bash
cd src
git clone https://github.com/srmainwaring/asv_wave_sim.git
```

Compile the packages:

```bash
catkin build
```

or with tests:

```bash
catkin build --catkin-make-args run_tests
```

## Usage

The wiki has details about how to configure and use the plugins:

- [WavefieldPlugin](https://github.com/srmainwaring/asv_wave_sim/wiki/WavefieldPlugin)
- [WavefieldVisualPlugin](https://github.com/srmainwaring/asv_wave_sim/wiki/WavefieldVisualPlugin)
- [HydrodynamicsPlugin](https://github.com/srmainwaring/asv_wave_sim/wiki/HydrodynamicsPlugin)

## Tests

Manually run the tests:

```bash
./devel/lib/asv_wave_sim_gazebo_plugins/UNIT_Algorithm_TEST
./devel/lib/asv_wave_sim_gazebo_plugins/UNIT_Geometry_TEST
./devel/lib/asv_wave_sim_gazebo_plugins/UNIT_Grid_TEST
./devel/lib/asv_wave_sim_gazebo_plugins/UNIT_Physics_TEST
./devel/lib/asv_wave_sim_gazebo_plugins/UNIT_Wavefield_TEST
```

## Examples

<<<<<<< HEAD
![image](https://github.com/srmainwaring/asv_wave_sim/wiki/images/ocean_waves_box_example.gif)
=======
![Wave Simulation](https://github.com/srmainwaring/asv_wave_sim/wiki/images/ocean_waves_box_example.gif)
>>>>>>> 0a38e706

Launch a Gazebo session with `roslaunch`:

```bash
roslaunch asv_wave_gazebo ocean_world.launch verbose:=true
```

Publish a wave parameters message:

```bash
./devel/lib/asv_wave_sim_gazebo_plugins/WaveMsgPublisher \
  --number 3 \
  --amplitude 1 \
  --period 7 \
  --direction 1 1 \
  --scale 2 \
  --angle 1 \
  --steepness 1
```

Publish a hydrodynamics parameters message:

```bash
./devel/lib/asv_wave_sim_gazebo_plugins/HydrodynamicsMsgPublisher \
  --model box \
  --damping_on true \
  --viscous_drag_on true \
  --pressure_drag_on false \
  --cDampL1 10 \
  --cDampL2 1 \
  --cDampR1 10 \
  --cDampR2 1
```

For more detail see the [Example](https://github.com/srmainwaring/asv_wave_sim/wiki/Example) page in the wiki.

## License

This is free software: you can redistribute it and/or modify
it under the terms of the GNU General Public License as published by
the Free Software Foundation, either version 3 of the License, or
(at your option) any later version.

This software is distributed in the hope that it will be useful,
but WITHOUT ANY WARRANTY; without even the implied warranty of
MERCHANTABILITY or FITNESS FOR A PARTICULAR PURPOSE.  See the
[GNU General Public License](LICENSE) for more details.

This project makes use of other open source software, for full details see the
file [LICENSE_THIRDPARTY](LICENSE_THIRDPARTY).

## Acknowledgments

- Jacques Kerner's two part blog describing boat physics for games: [Water interaction model for boats in video games](https://www.gamasutra.com/view/news/237528/Water_interaction_model_for_boats_in_video_games.php) and [Water interaction model for boats in video games: Part 2](https://www.gamasutra.com/view/news/263237/Water_interaction_model_for_boats_in_video_games_Part_2.php).
- The [CGAL](https://doc.cgal.org) libraries are used for the wave field and model meshes.
- The [UUV Simulator](https://github.com/uuvsimulator/uuv_simulator) package for the orginal vertex shaders used in the wave field visuals.
- The [VMRC](https://bitbucket.org/osrf/vmrc) package for textures and meshes used
in the wave field visuals.<|MERGE_RESOLUTION|>--- conflicted
+++ resolved
@@ -2,30 +2,19 @@
 
 This package contains plugins that support the simulation of waves and surface vessels in Gazebo.  
 
-<<<<<<< HEAD
-## Dependencies
-
-=======
 ![Wave Simulation](https://github.com/srmainwaring/asv_wave_sim/wiki/images/ocean_waves_rs750.jpg)
 
 ## Dependencies
 
->>>>>>> 0a38e706
 You will need a working installation of ROS and Gazebo in order to use this package.
 It has been tested with:
 
 - Gazebo version 9.4.1
 - ROS Melodic Morenia
 - OSX 10.11.6
-<<<<<<< HEAD
 
 ## Installation
 
-=======
-
-## Installation
-
->>>>>>> 0a38e706
 ### Create and configure a workspace
 
 Source your ROS installation:
@@ -92,11 +81,7 @@
 
 ## Examples
 
-<<<<<<< HEAD
-![image](https://github.com/srmainwaring/asv_wave_sim/wiki/images/ocean_waves_box_example.gif)
-=======
 ![Wave Simulation](https://github.com/srmainwaring/asv_wave_sim/wiki/images/ocean_waves_box_example.gif)
->>>>>>> 0a38e706
 
 Launch a Gazebo session with `roslaunch`:
 
